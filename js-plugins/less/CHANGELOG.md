# @farmfe/js-plugin-less

<<<<<<< HEAD
## 2.0.0-nightly-20241029121500

### Patch Changes

- Updated dependencies [b327dd1]
  - @farmfe/core@2.0.0-nightly-20241029121500

## 2.0.0-nightly-20241029095811

### Patch Changes

- Updated dependencies [b3a7caf]
  - @farmfe/core@2.0.0-nightly-20241029095811

## 2.0.0-nightly-20241024090954

### Patch Changes

- Updated dependencies [f460eb1]
  - @farmfe/core@2.0.0-nightly-20241024090954

## 2.0.0-nightly-20241024075304

### Patch Changes

- @farmfe/core@2.0.0-nightly-20241024075304

## 2.0.0-nightly-20241023101523

### Patch Changes

- Updated dependencies [d7c5ffb]
  - @farmfe/core@2.0.0-nightly-20241023101523

## 2.0.0-nightly-20241023020505

### Patch Changes

- Updated dependencies [3651244]
  - @farmfe/core@2.0.0-nightly-20241023020505

## 2.0.0-nightly-20241022143924

### Patch Changes

- Updated dependencies [83838bd]
  - @farmfe/core@2.0.0-nightly-20241022143924

## 2.0.0-nightly-20241022124925

### Patch Changes

- @farmfe/core@2.0.0-nightly-20241022124925

## 2.0.0-nightly-20241022041556

### Patch Changes

- Updated dependencies [24347c9]
  - @farmfe/core@2.0.0-nightly-20241022041556

## 2.0.0-nightly-20241022014521

### Patch Changes

- Updated dependencies [a82a5b2]
  - @farmfe/core@2.0.0-nightly-20241022014521

=======
## 1.12.0

### Patch Changes

- Updated dependencies [b235a919]
- Updated dependencies [6b849123]
  - @farmfe/core@1.6.0
>>>>>>> 83fb24ea

## 1.11.0

### Patch Changes

- Updated dependencies [e63b163a]
- Updated dependencies [e63b163a]
- Updated dependencies [e63b163a]
- Updated dependencies [e63b163a]
  - @farmfe/core@1.5.0

## 1.10.0

## 1.9.0

### Patch Changes

- Updated dependencies [7b0c4ffe]
- Updated dependencies [ce30b785]
- Updated dependencies [966e2507]
- Updated dependencies [b18ca7fe]
- Updated dependencies [385e5b25]
- Updated dependencies [11081589]
- Updated dependencies [89c40302]
  - @farmfe/core@1.3.0

## 1.8.0

### Patch Changes

- Updated dependencies [122ab6d0]
- Updated dependencies [eb2eee75]
  - @farmfe/core@1.2.0

## 1.7.0

### Patch Changes

- Updated dependencies [71b6bab7]
- Updated dependencies [ef1b39bc]
- Updated dependencies [3581ee5e]
- Updated dependencies [86d17342]
- Updated dependencies [4e8ebbcc]
  - @farmfe/core@1.1.0

## 1.6.2

### Patch Changes

- cb7df71f: Support alias resolve and url rebase for import.meta.glob, sass and less plugins
- Updated dependencies [cb7df71f]
  - @farmfe/core@1.0.8

## 1.6.1

### Patch Changes

- a749b5af: Fix Vite project migrations issues
- Updated dependencies [a749b5af]
- Updated dependencies [5b9cb22c]
  - @farmfe/core@1.0.4

## 1.6.0

### Patch Changes

- Updated dependencies [8f8366de]
  - @farmfe/core@1.0.0

## 1.5.0

### Patch Changes

- Updated dependencies [992c0a5c]
- Updated dependencies [116ffa94]
- Updated dependencies [7fc2a650]
  - @farmfe/core@0.16.0

## 1.4.0

### Minor Changes

- 24571102: Bump version

### Patch Changes

- e4c9f81e: Break change: reset config and configResolved hooks hook functionality and structure
- 8846d063: Normalize js plugin hooks name
- Updated dependencies [e4c9f81e]
- Updated dependencies [e91a088a]
- Updated dependencies [24571102]
- Updated dependencies [78c19574]
- Updated dependencies [8846d063]
  - @farmfe/core@0.15.0

## 1.3.0

### Minor Changes

- 72bfe2af: Support persistent cache and incremental building
- 0a20271a: Refactor render pot renders and optimize sourcemap generation

### Patch Changes

- Updated dependencies [c12156ff]
- Updated dependencies [72bfe2af]
- Updated dependencies [0a20271a]
  - @farmfe/core@0.14.0

## 1.2.3

### Patch Changes

- a569977: only load file when query is empty and the file exists
- Updated dependencies [a569977]
- Updated dependencies [a569977]
  - @farmfe/core@0.13.19

## 1.2.2

### Patch Changes

- ddc3b40: Disable generate sourcemap for node_modules bt default
- Updated dependencies [ddc3b40]
  - @farmfe/core@0.13.16

## 1.2.1

### Patch Changes

- 0ffc1e4: fix: less watchFile server undefined

## 1.2.0

### Minor Changes

- 7e17e0b: Normalize plugin options

### Patch Changes

- Updated dependencies [7e17e0b]
  - @farmfe/core@0.13.14

## 1.1.3

### Patch Changes

- Fix incorrect filters of transform hook of js plugin less

## 1.1.2

### Patch Changes

- Updated dependencies [f7b1b9d]
- Updated dependencies [5be3aab]
  - @farmfe/core@0.13.0

## 1.1.1

### Patch Changes

- f93050c: fix:config hook type error

## 1.1.0

### Minor Changes

- 1fea463: Make sure additionalData return a string

## 1.0.1

### Patch Changes

- Updated dependencies [ad00276]
  - @farmfe/core@0.12.0

## 1.0.0

### Patch Changes

- Updated dependencies [56f235c]
  - @farmfe/core@0.11.0

## 0.0.9

### Patch Changes

- Updated dependencies [d604b5e]
  - @farmfe/core@0.10.0

## 0.0.8

### Patch Changes

- 3073e19: Isolate runtime from globalThis for script entries
- Updated dependencies [3073e19]
  - @farmfe/core@0.9.9

## 0.0.7

### Patch Changes

- 08be0b5: Fix that files field in package.json of js-plugins misses build

## 0.0.6

### Patch Changes

- c36c767: Build js plugins using Farm
- Updated dependencies [c36c767]
  - @farmfe/core@0.9.6

## 1.0.0

### Patch Changes

- Updated dependencies [55c0d0e]
  - @farmfe/core@0.9.0

## 0.0.4

### Patch Changes

- 1148f68: Bugfix https://github.com/farm-fe/farm/issues/336
- Updated dependencies [1148f68]
  - @farmfe/core@0.8.2

## 0.0.3

### Patch Changes

- Updated dependencies [e780747]
  - @farmfe/core@0.8.0

## 0.0.2

### Patch Changes

- de7c28c: Added path parsing capability for @import<|MERGE_RESOLUTION|>--- conflicted
+++ resolved
@@ -1,6 +1,5 @@
 # @farmfe/js-plugin-less
 
-<<<<<<< HEAD
 ## 2.0.0-nightly-20241029121500
 
 ### Patch Changes
@@ -69,7 +68,6 @@
 - Updated dependencies [a82a5b2]
   - @farmfe/core@2.0.0-nightly-20241022014521
 
-=======
 ## 1.12.0
 
 ### Patch Changes
@@ -77,7 +75,6 @@
 - Updated dependencies [b235a919]
 - Updated dependencies [6b849123]
   - @farmfe/core@1.6.0
->>>>>>> 83fb24ea
 
 ## 1.11.0
 
