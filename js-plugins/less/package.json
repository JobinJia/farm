--- conflicted
+++ resolved
@@ -39,11 +39,8 @@
   "keywords": [],
   "license": "MIT",
   "devDependencies": {
-<<<<<<< HEAD
-=======
     "@farmfe/cli": "workspace:*",
     "@farmfe/core": "workspace:^1.3.14",
->>>>>>> a0238ffe
     "@farmfe/js-plugin-dts": "workspace:^",
     "@types/less": "^3.0.3",
     "less": "^4.1.3"
