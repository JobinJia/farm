--- conflicted
+++ resolved
@@ -1,10 +1,8 @@
 import { builtinModules } from 'module';
-<<<<<<< HEAD
-// import farmDtsPlugin from '@farmfe/js-plugin-dts';
-=======
+
 import farmDtsPlugin from '@farmfe/js-plugin-dts';
 import path from 'path';
->>>>>>> 032a05da
+
 /**
  * @type {import('@farmfe/core').UserConfig}
  */
@@ -38,15 +36,10 @@
   server: {
     hmr: false
   },
-<<<<<<< HEAD
-  // plugins: [farmDtsPlugin({
-  //   tsConfigPath: './tsconfig.json',
-  // })]
-=======
+
   plugins: [
     farmDtsPlugin({
       tsConfigPath: './tsconfig.json'
     })
   ]
->>>>>>> 032a05da
 };