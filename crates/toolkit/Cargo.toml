--- conflicted
+++ resolved
@@ -20,21 +20,12 @@
 [dependencies]
 farmfe_core = { path = "../core", version = "0.7.1" }
 farmfe_utils = { path = "../utils", version = "0.1.6" }
-<<<<<<< HEAD
-farmfe_toolkit_plugin_types = { path = "../toolkit_plugin_types", version = "0.0.21" }
-farmfe_testing_helpers = { path = "../testing_helpers", version = "0.0.14" }
+farmfe_toolkit_plugin_types = { path = "../toolkit_plugin_types", version = "0.0.22" }
+farmfe_testing_helpers = { path = "../testing_helpers", version = "0.0.15" }
 swc_ecma_parser = { version = "4.0.0" }
 swc_ecma_visit = { version = "3.0.0" }
 swc_ecma_codegen = { version = "3.0.0" }
 swc_ecma_transforms = { version = "4.0.0", features = [
-=======
-farmfe_toolkit_plugin_types = { path = "../toolkit_plugin_types", version = "0.0.22" }
-farmfe_testing_helpers = { path = "../testing_helpers", version = "0.0.15" }
-swc_ecma_parser = { version = "0.146.12" }
-swc_ecma_visit = { version = "0.101.0" }
-swc_ecma_codegen = { version = "0.151.1" }
-swc_ecma_transforms = { version = "0.232.1", features = [
->>>>>>> 83fb24ea
   "module",
   "typescript",
   "react",
