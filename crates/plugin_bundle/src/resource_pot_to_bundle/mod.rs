use std::{
  cell::RefCell,
  collections::HashMap,
  hash::Hash,
  rc::Rc,
  sync::{Arc, Mutex},
};

use bundle::bundle_reference::BundleReferenceManager;
use farmfe_core::{
  context::CompilationContext,
  enhanced_magic_string::bundle::Bundle,
  error::{CompilationError, MapCompletionError, Result},
  farm_profile_function, farm_profile_scope,
  module::{module_graph::ModuleGraph, ModuleId, ModuleType},
  rayon::iter::{IntoParallelIterator, ParallelIterator},
  resource::resource_pot::{ResourcePot, ResourcePotId, ResourcePotType},
  swc_ecma_ast::Id,
};
pub use polyfill::{Polyfill, SimplePolyfill};

pub use crate::resource_pot_to_bundle::bundle::bundle_analyzer::BundleAnalyzer;

use self::{
  bundle::ModuleAnalyzerManager, modules_analyzer::module_analyzer::ModuleAnalyzer,
  uniq_name::BundleVariable,
};

mod bundle;
mod common;
mod config;
mod defined_idents_collector;
mod modules_analyzer;
mod targets;
pub use common::{FARM_BUNDLE_POLYFILL_SLOT, FARM_BUNDLE_REFERENCE_SLOT_PREFIX};
pub use config::*;

#[derive(Debug, Default, PartialEq, Eq)]
pub struct Var {
  var: Id,
  rename: Option<String>,
<<<<<<< HEAD
  removed: bool,
  root: Option<usize>,
  module_id: Option<usize>,
  index: usize,
  // only for uniq name
=======
  // maybe global variable, function params name, only as the slot for UniqName
>>>>>>> 274bd2dc
  placeholder: bool,
}

impl Var {
  pub fn new(id: Id) -> Self {
    Var {
      var: id,
      ..Default::default()
    }
  }

  pub fn render_name(&self) -> String {
    if !self.placeholder
      && let Some(rename) = self.rename.as_ref()
    {
      rename.clone()
    } else {
      self.origin_name()
    }
  }

  pub fn origin_name(&self) -> String {
    self.var.0.to_string()
  }
}

impl Hash for Var {
  fn hash<H: std::hash::Hasher>(&self, state: &mut H) {
    self.var.hash(state);
  }
}

mod polyfill;
mod uniq_name;

pub type BundleMap<'a> = HashMap<ResourcePotId, BundleAnalyzer<'a>>;

pub struct SharedBundle<'a> {
  pub bundle_map: BundleMap<'a>,
  bundle_reference: BundleReferenceManager,
  module_analyzer_manager: ModuleAnalyzerManager<'a>,
  module_graph: &'a ModuleGraph,
  pub bundle_variables: Rc<RefCell<BundleVariable>>,
  // TODO: try use moduleId ref instead of clone
  ordered_module_index: Arc<HashMap<ModuleId, usize>>,
  ordered_groups_id: Vec<ResourcePotId>,
  context: ShareBundleContext,
}

// TODO: use ref instead of clone
pub struct BundleGroup<'a> {
  /// unique id
  pub id: String,
  /// module_id array
  pub modules: Vec<&'a ModuleId>,
  /// entry module
  pub entry_module: Option<ModuleId>,
  /// bundle type
  pub group_type: ResourcePotType,
}

impl<'a> From<&'a ResourcePot> for BundleGroup<'a> {
  fn from(value: &'a ResourcePot) -> Self {
    Self {
      id: value.id.clone(),
      modules: value.modules(),
      entry_module: value.entry_module.clone(),
      group_type: value.resource_pot_type.clone(),
    }
  }
}

///
/// TODO:
/// 1. multiple environment process
///   - browser polyfill
///
impl<'a> SharedBundle<'a> {
  pub fn new(
    bundle_groups: Vec<BundleGroup<'a>>,
    module_graph: &'a ModuleGraph,
    context: &'a Arc<CompilationContext>,
    options: Option<ShareBundleOptions>,
  ) -> Result<Self> {
    farm_profile_function!("shared bundle initial");
    let options = options.unwrap_or_default();

    let context = ShareBundleContext::new(options, &context);

    let module_analyzer_map: Mutex<HashMap<ModuleId, ModuleAnalyzer>> = Mutex::new(HashMap::new());
    let mut bundle_map: HashMap<ResourcePotId, BundleAnalyzer> = HashMap::new();

    let bundle_variables = Rc::new(RefCell::new(BundleVariable::new()));

    let (toposort_modules, _) = module_graph.toposort();
    let mut ordered_bundle_group_ids = vec![];
    let order_map: Arc<HashMap<ModuleId, usize>> = Arc::new(
      toposort_modules
        .iter()
        .enumerate()
        .map(|item| (item.1.clone(), item.0.clone()))
        .collect(),
    );

    bundle_variables.borrow_mut().module_order_map = order_map.clone();
    bundle_variables.borrow_mut().module_order_index_set = Arc::new(toposort_modules);

    // 1. analyze resource pot
    for bundle_group in bundle_groups.into_iter() {
      if !(matches!(
        bundle_group.group_type,
        ResourcePotType::Js | ResourcePotType::Runtime
      )) {
        continue;
      }
      farm_profile_scope!(format!("analyze resource pot: {:?}", bundle_group.id));

      ordered_bundle_group_ids.push(bundle_group.id.clone());

      let bundle_group_id = bundle_group.id.clone();

      (&bundle_group.modules)
        .into_par_iter()
        .try_for_each(|module_id| {
          let is_dynamic = module_graph.is_dynamic(module_id);
          let is_entry = bundle_group
            .entry_module
            .as_ref()
            .is_some_and(|item| item == *module_id);
          let module = module_graph.module(module_id).unwrap();
          let is_runtime = matches!(module.module_type, ModuleType::Runtime);

          // 1-2. analyze bundle module
          let module_analyzer = ModuleAnalyzer::new(
            module,
            &context.context,
            bundle_group.id.clone(),
            is_entry,
            is_dynamic,
            is_runtime,
          )?;

          module_analyzer_map
            .lock()
            .map_c_error()?
            .insert((*module_id).clone(), module_analyzer);

          Ok::<(), CompilationError>(())
        })?;

      // 1-1. analyze bundle
      let mut bundle_analyzer = BundleAnalyzer::new(
        bundle_group,
        module_graph,
        &context.context,
        bundle_variables.clone(),
      );

      // 1-3. order bundle module
      bundle_analyzer.build_module_order(&order_map);

      bundle_map.insert(bundle_group_id, bundle_analyzer);
    }

    // modules manager
    let module_analyzer_manager =
      ModuleAnalyzerManager::new(module_analyzer_map.into_inner().unwrap(), module_graph);

    let bundle_reference_manager = BundleReferenceManager::default();

    Ok(Self {
      module_analyzer_manager,
      bundle_map,
      module_graph,
      context,
      bundle_variables,
      ordered_module_index: order_map,
      ordered_groups_id: ordered_bundle_group_ids,
      bundle_reference: bundle_reference_manager,
    })
  }

  // 2-1 extract module data from ast
  fn extract_modules(&mut self) -> Result<()> {
    farm_profile_function!("");

    for group_id in &self.ordered_groups_id {
      farm_profile_scope!(format!("extract module resource pot: {:?}", group_id));

      let bundle = self
        .bundle_map
        .get_mut(group_id)
        .map(Ok)
        .unwrap_or_else(|| {
          Err(CompilationError::GenericError(format!(
            "get resource pot {:?} failed",
            group_id
          )))
        })?;

      self.module_analyzer_manager.extract_modules_statements(
        &bundle.ordered_modules,
        &self.context.context,
        self.module_graph,
        &mut bundle.bundle_variable.borrow_mut(),
      )?;
    }

    Ok(())
  }

  // 2-2 process common module data
  fn link_resource_polyfill_to_variables(&mut self) {
    let bundle_variable = &mut self.bundle_variables.borrow_mut();

    let polyfill_module_id = ModuleId::from(FARM_BUNDLE_POLYFILL_SLOT);

    let mut reserved_word = SimplePolyfill::reserved_word();

    reserved_word.push("module".to_string());
    reserved_word.push("default".to_string());

    if let Some(bundle_analyzer) = self
      .module_analyzer_manager
      .module_analyzer(&polyfill_module_id)
      .and_then(|r| self.bundle_map.get_mut(&r.bundle_group_id))
    {
      bundle_variable.set_namespace(bundle_analyzer.group.id.clone());

      for name in &reserved_word {
        let var = bundle_variable.register_var(&polyfill_module_id, &name.as_str().into(), false);
        bundle_variable.polyfill_index_map.insert(name.clone(), var);
      }
    };

    for group_id in &self.ordered_groups_id {
      bundle_variable.set_namespace(group_id.clone());

      // polyfill name should make sure it doesn't conflict.
      // tip: but it cannot be rename unresolved mark
      for name in &reserved_word {
        bundle_variable.add_used_name(name.clone());
      }
    }
  }

  // 2-3
  fn link_modules_meta(&mut self) -> Result<()> {
    farm_profile_function!("");

    self.module_analyzer_manager.link(
      &mut self.bundle_variables.borrow_mut(),
      &self.ordered_module_index,
      &self.context.context,
      &self.ordered_groups_id,
    );

    Ok(())
  }

  // 2-4
  fn render_bundle(&mut self) -> Result<()> {
    farm_profile_function!("");

    self.each_render()?;

    self.each_patch_ast()?;

    self.patch_polyfill()?;

    Ok(())
  }

  fn each_render(&mut self) -> Result<()> {
    // let mut defer_bundle_relation = vec![];

    let mut ordered_modules = self.ordered_module_index.iter().collect::<Vec<_>>();

    ordered_modules.sort_by(|a, b| a.1.cmp(b.1).reverse());

    for group_id in &self.ordered_groups_id {
      farm_profile_scope!(format!("render bundle: {}", group_id));

      let bundle_analyzer = self.bundle_map.get_mut(group_id).unwrap();
      bundle_analyzer.set_namespace(&group_id);

      bundle_analyzer.render(&mut self.module_analyzer_manager)?;
    }

    for (module_id, _) in &ordered_modules {
      farm_profile_scope!(format!("render module: {}", module_id));

      let Some(module_analyzer) = self.module_analyzer_manager.module_analyzer(module_id) else {
        continue;
      };

      let group_id = module_analyzer.bundle_group_id.clone();

      let bundle_analyzer = self.bundle_map.get_mut(&group_id).unwrap();

      bundle_analyzer.set_namespace(&group_id);

      bundle_analyzer.link_module_relation(
        module_id,
        &mut self.module_analyzer_manager,
        &mut self.bundle_reference,
        &self.context,
      )?;

      bundle_analyzer.module_conflict_name(&mut self.module_analyzer_manager);
    }

    Ok(())
  }

  fn each_patch_ast(&mut self) -> Result<()> {
    for group_id in &self.ordered_groups_id {
      let bundle_analyzer = self.bundle_map.get_mut(group_id).unwrap();
      let bundle_group_id = bundle_analyzer.group.id.clone();

      bundle_analyzer.set_namespace(&bundle_group_id);

      bundle_analyzer.patch_ast(
        &mut self.module_analyzer_manager,
        &self.ordered_module_index,
        &mut self.bundle_reference,
        &self.context,
      )?;
    }

    Ok(())
  }

  fn patch_polyfill(&mut self) -> Result<()> {
    if self.context.options.concatenation_module {
      return Ok(());
    }

    // multiple bundle should merge polyfill to runtime or entry bundle, and reexport to other bundle
    let mut polyfill = SimplePolyfill::new(vec![]);

    let polyfill_resource_pot = self.module_analyzer_manager.polyfill_resource_pot();

    for group_id in &self.ordered_groups_id {
      let bundle_analyzer = self.bundle_map.get_mut(group_id).unwrap();

      if let Some(ref polyfill_group_id) = polyfill_resource_pot {
        if polyfill_group_id != group_id {
          bundle_analyzer
            .patch_polyfill_for_bundle(&mut self.module_analyzer_manager, &self.context)?;
        }
      } else {
        bundle_analyzer.patch_polyfill_inline(&mut self.module_analyzer_manager)?;
      }

      if matches!(bundle_analyzer.group.group_type, ResourcePotType::Js) {
        polyfill.extends(&bundle_analyzer.polyfill);
      }
    }

    if let Some(bundle_analyzer) = polyfill_resource_pot
      .map(|group_id| self.bundle_map.get_mut(&group_id))
      .flatten()
    {
      bundle_analyzer.patch_polyfill(&mut self.module_analyzer_manager, polyfill, &self.context)?;
    };

    Ok(())
  }

  // 2. start process bundle
  pub fn render(&mut self) -> Result<()> {
    farm_profile_function!("");

    self.link_resource_polyfill_to_variables();

    self.extract_modules()?;

    // TODO: try async foreach
    self.link_modules_meta()?;

    self.render_bundle()?;

    Ok(())
  }

  pub fn codegen(&mut self, group_id: &String) -> Result<Bundle> {
    farm_profile_function!("");

    let bundle = self.bundle_map.get_mut(group_id).unwrap();

    let bundle = bundle.codegen(
      &mut self.module_analyzer_manager,
      &self.context.context.config,
    )?;

    Ok(bundle)
  }
}<|MERGE_RESOLUTION|>--- conflicted
+++ resolved
@@ -39,15 +39,10 @@
 pub struct Var {
   var: Id,
   rename: Option<String>,
-<<<<<<< HEAD
-  removed: bool,
   root: Option<usize>,
   module_id: Option<usize>,
   index: usize,
-  // only for uniq name
-=======
   // maybe global variable, function params name, only as the slot for UniqName
->>>>>>> 274bd2dc
   placeholder: bool,
 }
 
