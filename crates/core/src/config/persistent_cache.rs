--- conflicted
+++ resolved
@@ -77,26 +77,16 @@
             .clone_from(&default_config.as_raw_object().cache_dir);
         }
 
-<<<<<<< HEAD
         let mut keys: Vec<_> = cloned_obj.envs.keys().collect();
         keys.sort();
         let config_str = keys
             .into_iter()
             .map(|k| {
                 let v = cloned_obj.envs.get(k).unwrap();
-                format!("{}={}", k, v)
+                format!("{k}={v}")
             })
             .collect::<Vec<_>>()
             .join("&");
-=======
-        let mut envs = cloned_obj.envs.iter().collect::<Vec<_>>();
-        envs.sort();
-        let config_str = envs
-          .into_iter()
-          .map(|(k, v)| format!("{k}={v}"))
-          .collect::<Vec<_>>()
-          .join("&");
->>>>>>> d7cff30e
         let config_hash = sha256(config_str.as_bytes(), 32);
 
         cloned_obj.build_dependencies.push(config_hash);
