[package]
name = "farmfe_testing_helpers"
version = "0.0.15"
edition = "2021"
authors = ["brightwu(吴明亮) <1521488775@qq.com>"]
license = "MIT"
description = "Testing helpers for farm."
homepage = "https://farmfe.org"
repository = "https://github.com/farm-fe/farm"
documentation = "https://docs.rs/farmfe_plugin_define"

[dependencies]
<<<<<<< HEAD
insta = "1.39.0"
farmfe_core = { path = "../core", version = "0.7.0" }
=======
farmfe_core = { path = "../core", version = "0.7.1" }
>>>>>>> 83fb24ea
<|MERGE_RESOLUTION|>--- conflicted
+++ resolved
@@ -10,9 +10,5 @@
 documentation = "https://docs.rs/farmfe_plugin_define"
 
 [dependencies]
-<<<<<<< HEAD
 insta = "1.39.0"
-farmfe_core = { path = "../core", version = "0.7.0" }
-=======
-farmfe_core = { path = "../core", version = "0.7.1" }
->>>>>>> 83fb24ea
+farmfe_core = { path = "../core", version = "0.7.1" }