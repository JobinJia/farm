[package]
name = "farmfe_testing_helpers"
version = "0.0.14"
edition = "2021"
authors = ["brightwu(吴明亮) <1521488775@qq.com>"]
license = "MIT"
description = "Testing helpers for farm."
homepage = "https://farmfe.org"
repository = "https://github.com/farm-fe/farm"
documentation = "https://docs.rs/farmfe_plugin_define"

[dependencies]
<<<<<<< HEAD
farmfe_core = { path = "../core", version = "0.6.4" }
insta = "1.39.0"
=======
farmfe_core = { path = "../core", version = "0.7.0" }
>>>>>>> 30a70a9c
<|MERGE_RESOLUTION|>--- conflicted
+++ resolved
@@ -10,9 +10,5 @@
 documentation = "https://docs.rs/farmfe_plugin_define"
 
 [dependencies]
-<<<<<<< HEAD
-farmfe_core = { path = "../core", version = "0.6.4" }
 insta = "1.39.0"
-=======
-farmfe_core = { path = "../core", version = "0.7.0" }
->>>>>>> 30a70a9c
+farmfe_core = { path = "../core", version = "0.7.0" }