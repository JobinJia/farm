# Changelog

<<<<<<< HEAD
## 2.0.0-nightly-20241022124925

### Major Changes

- 6a1038c: update nightly tag
=======
## 1.2.6

### Patch Changes

- 35fb361c: fix: match swc priority
>>>>>>> 274bd2dc

## 1.2.4

### Patch Changes

- a4c0363b: Fix(plugin-react) useAbsolutePath is panic
- 55ae82fa: fix class component hmr

## 1.2.3

### Patch Changes

- 3b6eb912: fix #1755 and support useAbsolutePath for plugin-react

## 1.2.2

### Patch Changes

- afc1776e: fix class component cannot be hot-updated

## 1.2.1

### Patch Changes

- ef19162f: Optimize dynamic resources map size and fix minify.moduleDecls cyclic dependencies issues

## 1.2.0

### Minor Changes

- 966e2507: Bump version cause core changed

### Patch Changes

- 385e5b25: feat: normalize usage of rust plugins and js plugins

## 1.1.0

### Minor Changes

- a9b5db7b: assign `runtime` default value is `automatic`

### Patch Changes

- 6a9b13c2: chore(rust-plugins): fix ts warning

## 1.0.1

### Patch Changes

- f0cfdce1: minify modules instead of resource pots

## 1.0.0

### Major Changes

- 8f8366de: Release 1.0.0-beta

### Patch Changes

- 56dbe2c0: Fix prepublishOnly script

## 1.0.0-beta.1

### Patch Changes

- 56dbe2c0: Fix prepublishOnly script
  All notable changes to this project will be documented in this file.

The format is based on [Keep a Changelog](https://keepachangelog.com/en/1.0.0/),
and this project adheres to [Semantic Versioning](https://semver.org/spec/v2.0.0.html).

## [Unreleased]

## [0.0.1](https://github.com/farm-fe/farm/releases/tag/farmfe_plugin_react-v0.0.1) - 2024-03-13

### Added

- preserve comments [#607](https://github.com/farm-fe/farm/pull/607) ([#900](https://github.com/farm-fe/farm/pull/900))
- _(hmr)_ refactor hmr ([#835](https://github.com/farm-fe/farm/pull/835))
- support linux-x64-musl ([#838](https://github.com/farm-fe/farm/pull/838))
- support swc plugins ([#199](https://github.com/farm-fe/farm/pull/199))
- tree shake ([#99](https://github.com/farm-fe/farm/pull/99))

### Fixed

- [#857](https://github.com/farm-fe/farm/pull/857) [#460](https://github.com/farm-fe/farm/pull/460) ([#896](https://github.com/farm-fe/farm/pull/896))
- win32-ia32 ci build ([#826](https://github.com/farm-fe/farm/pull/826))
- [#769](https://github.com/farm-fe/farm/pull/769) ([#773](https://github.com/farm-fe/farm/pull/773))
- linux arm64 native plugin resolving ([#750](https://github.com/farm-fe/farm/pull/750))
- _(WIP)_ fix some bugs and optimize code ([#643](https://github.com/farm-fe/farm/pull/643))
- css modules sourcemap gen fail ([#621](https://github.com/farm-fe/farm/pull/621))
- dev code presents in prod ([#309](https://github.com/farm-fe/farm/pull/309))
- pnpm-v8 depsversion error ([#223](https://github.com/farm-fe/farm/pull/223))
- release.yaml error

### Other

- Version Packages (beta) ([#1016](https://github.com/farm-fe/farm/pull/1016))
- release ([#1009](https://github.com/farm-fe/farm/pull/1009))
- update rust plugin scripts
- bump 1.0.0-beta ([#1011](https://github.com/farm-fe/farm/pull/1011))
- ready to release 1.0.0-beta ([#936](https://github.com/farm-fe/farm/pull/936))
- Version Packages ([#906](https://github.com/farm-fe/farm/pull/906))
- Version Packages ([#898](https://github.com/farm-fe/farm/pull/898))
- Version Packages ([#843](https://github.com/farm-fe/farm/pull/843))
- Version Packages ([#840](https://github.com/farm-fe/farm/pull/840))
- Version Packages ([#817](https://github.com/farm-fe/farm/pull/817))
- Version Packages ([#797](https://github.com/farm-fe/farm/pull/797))
- Version Packages ([#793](https://github.com/farm-fe/farm/pull/793))
- downgrade glibc and support win32-ia32 and win32-arm64 ([#792](https://github.com/farm-fe/farm/pull/792))
- Version Packages ([#772](https://github.com/farm-fe/farm/pull/772))
- update rust plugins scripts ([#759](https://github.com/farm-fe/farm/pull/759))
- Version Packages ([#751](https://github.com/farm-fe/farm/pull/751))
- Version Packages ([#732](https://github.com/farm-fe/farm/pull/732))
- linux arm64 support ([#743](https://github.com/farm-fe/farm/pull/743))
- update deps ([#740](https://github.com/farm-fe/farm/pull/740))
- resource pot render ([#675](https://github.com/farm-fe/farm/pull/675))
- bump version for react and sass ([#676](https://github.com/farm-fe/farm/pull/676))
- Version Packages ([#641](https://github.com/farm-fe/farm/pull/641))
- Fix/bugs ([#640](https://github.com/farm-fe/farm/pull/640))
- Version Packages ([#617](https://github.com/farm-fe/farm/pull/617))
- Version Packages ([#612](https://github.com/farm-fe/farm/pull/612))
- Version Packages ([#501](https://github.com/farm-fe/farm/pull/501))
- Version Packages ([#487](https://github.com/farm-fe/farm/pull/487))
- _(_)\* apply some lint suggestions ([#474](https://github.com/farm-fe/farm/pull/474))
- Version Packages ([#452](https://github.com/farm-fe/farm/pull/452))
- Support SSR ([#421](https://github.com/farm-fe/farm/pull/421))
- Version Packages ([#414](https://github.com/farm-fe/farm/pull/414))
- Version Packages ([#393](https://github.com/farm-fe/farm/pull/393))
- Version Packages ([#384](https://github.com/farm-fe/farm/pull/384))
- Version Packages ([#371](https://github.com/farm-fe/farm/pull/371))
- Version Packages ([#358](https://github.com/farm-fe/farm/pull/358))
- Version Packages ([#330](https://github.com/farm-fe/farm/pull/330))
- Version Packages ([#310](https://github.com/farm-fe/farm/pull/310))
- Version Packages ([#284](https://github.com/farm-fe/farm/pull/284))
- upgrade zig and napi-cli
- Version Packages ([#243](https://github.com/farm-fe/farm/pull/243))
- republish @farmfe/plugin-react as it misses optionalDependencies field
- republish packages
- Version Packages V0.5 ([#95](https://github.com/farm-fe/farm/pull/95))
- Refactor Rust plugin system ([#82](https://github.com/farm-fe/farm/pull/82))

## [0.0.1](https://github.com/farm-fe/farm/releases/tag/farmfe_plugin_react-v0.0.1) - 2024-03-12

### Added

- preserve comments [#607](https://github.com/farm-fe/farm/pull/607) ([#900](https://github.com/farm-fe/farm/pull/900))
- _(hmr)_ refactor hmr ([#835](https://github.com/farm-fe/farm/pull/835))
- support linux-x64-musl ([#838](https://github.com/farm-fe/farm/pull/838))
- support swc plugins ([#199](https://github.com/farm-fe/farm/pull/199))
- tree shake ([#99](https://github.com/farm-fe/farm/pull/99))

### Fixed

- [#857](https://github.com/farm-fe/farm/pull/857) [#460](https://github.com/farm-fe/farm/pull/460) ([#896](https://github.com/farm-fe/farm/pull/896))
- win32-ia32 ci build ([#826](https://github.com/farm-fe/farm/pull/826))
- [#769](https://github.com/farm-fe/farm/pull/769) ([#773](https://github.com/farm-fe/farm/pull/773))
- linux arm64 native plugin resolving ([#750](https://github.com/farm-fe/farm/pull/750))
- _(WIP)_ fix some bugs and optimize code ([#643](https://github.com/farm-fe/farm/pull/643))
- css modules sourcemap gen fail ([#621](https://github.com/farm-fe/farm/pull/621))
- dev code presents in prod ([#309](https://github.com/farm-fe/farm/pull/309))
- pnpm-v8 depsversion error ([#223](https://github.com/farm-fe/farm/pull/223))
- release.yaml error

### Other

- update rust plugin scripts
- bump 1.0.0-beta ([#1011](https://github.com/farm-fe/farm/pull/1011))
- ready to release 1.0.0-beta ([#936](https://github.com/farm-fe/farm/pull/936))
- Version Packages ([#906](https://github.com/farm-fe/farm/pull/906))
- Version Packages ([#898](https://github.com/farm-fe/farm/pull/898))
- Version Packages ([#843](https://github.com/farm-fe/farm/pull/843))
- Version Packages ([#840](https://github.com/farm-fe/farm/pull/840))
- Version Packages ([#817](https://github.com/farm-fe/farm/pull/817))
- Version Packages ([#797](https://github.com/farm-fe/farm/pull/797))
- Version Packages ([#793](https://github.com/farm-fe/farm/pull/793))
- downgrade glibc and support win32-ia32 and win32-arm64 ([#792](https://github.com/farm-fe/farm/pull/792))
- Version Packages ([#772](https://github.com/farm-fe/farm/pull/772))
- update rust plugins scripts ([#759](https://github.com/farm-fe/farm/pull/759))
- Version Packages ([#751](https://github.com/farm-fe/farm/pull/751))
- Version Packages ([#732](https://github.com/farm-fe/farm/pull/732))
- linux arm64 support ([#743](https://github.com/farm-fe/farm/pull/743))
- update deps ([#740](https://github.com/farm-fe/farm/pull/740))
- resource pot render ([#675](https://github.com/farm-fe/farm/pull/675))
- bump version for react and sass ([#676](https://github.com/farm-fe/farm/pull/676))
- Version Packages ([#641](https://github.com/farm-fe/farm/pull/641))
- Fix/bugs ([#640](https://github.com/farm-fe/farm/pull/640))
- Version Packages ([#617](https://github.com/farm-fe/farm/pull/617))
- Version Packages ([#612](https://github.com/farm-fe/farm/pull/612))
- Version Packages ([#501](https://github.com/farm-fe/farm/pull/501))
- Version Packages ([#487](https://github.com/farm-fe/farm/pull/487))
- _(_)\* apply some lint suggestions ([#474](https://github.com/farm-fe/farm/pull/474))
- Version Packages ([#452](https://github.com/farm-fe/farm/pull/452))
- Support SSR ([#421](https://github.com/farm-fe/farm/pull/421))
- Version Packages ([#414](https://github.com/farm-fe/farm/pull/414))
- Version Packages ([#393](https://github.com/farm-fe/farm/pull/393))
- Version Packages ([#384](https://github.com/farm-fe/farm/pull/384))
- Version Packages ([#371](https://github.com/farm-fe/farm/pull/371))
- Version Packages ([#358](https://github.com/farm-fe/farm/pull/358))
- Version Packages ([#330](https://github.com/farm-fe/farm/pull/330))
- Version Packages ([#310](https://github.com/farm-fe/farm/pull/310))
- Version Packages ([#284](https://github.com/farm-fe/farm/pull/284))
- upgrade zig and napi-cli
- Version Packages ([#243](https://github.com/farm-fe/farm/pull/243))
- republish @farmfe/plugin-react as it misses optionalDependencies field
- republish packages
- Version Packages V0.5 ([#95](https://github.com/farm-fe/farm/pull/95))
- Refactor Rust plugin system ([#82](https://github.com/farm-fe/farm/pull/82))

# @farmfe/plugin-react

## 1.0.0-beta.0

### Major Changes

- 8f8366de: Release 1.0.0-beta

## 0.6.0

### Minor Changes

- 7fc2a650: Support preserving comments for Js/Ts/Jsx/Tsx modules

## 0.5.1

### Patch Changes

- 5c6d896d: fix #857 #460

## 0.5.0

### Minor Changes

- 24571102: Bump version

## 0.4.5

### Patch Changes

- b181bb1c: support linux-x64-musl

## 0.4.4

### Patch Changes

- cfc5cfa2: Bump version as core changed

## 0.4.3

### Patch Changes

- a6f7b165: bump version for publishing addtional cpu arch package

## 0.4.2

### Patch Changes

- dbecdf58: fix #769 and optimize cache

## 0.4.1

### Patch Changes

- 13c326ae: Fix arm64 arch resolving

## 0.4.0

### Minor Changes

- 72bfe2af: Support persistent cache and incremental building
- 0a20271a: Refactor render pot renders and optimize sourcemap generation

### Patch Changes

- c12156ff: fix #742

## 0.3.4

### Patch Changes

- Bump version as Farm core changed

## 0.3.3

### Patch Changes

- 62e6630: fix that production build contains react dev code #618

## 0.3.2

### Patch Changes

- 509bac0: Fix that vite plugin is not compatible with Farm's lazy compilation

## 0.3.1

### Patch Changes

- 5be3aab: Bump version due to update of @farmfe/core

## 0.3.0

### Minor Changes

- 56f235c: Upgrade swc crates and support emotion

## 0.2.1

### Patch Changes

- 75f58c1: Fix that extra watch file panic

## 0.2.0

### Minor Changes

- d604b5e: Support React SSR

## 0.1.11

### Patch Changes

- eb11635: Fix that css HMR will always reload the whole page

## 0.1.10

### Patch Changes

- 55c0d0e: Bump version as core changed

## 0.1.9

### Patch Changes

- ad90ff5: Support output.entryFilename and fix sass bugs

## 0.1.8

### Patch Changes

- d8eeda9: bump version as core changed

## 0.1.7

### Patch Changes

- 3bb5808: Bump version as core changed

## 0.1.6

### Patch Changes

- e780747: Bump version cause the Rust core changed

## 0.1.5

### Patch Changes

- 6ee7065: Fix that dev code presents in prod

## 0.1.4

### Patch Changes

- 926c9cb: Fix css modules HMR & update ci yaml

## 0.1.3

### Patch Changes

- 6fa3454: Do not resolve browser when targetEnv is node

## 0.1.2

### Patch Changes

- Republish @farmfe/plugin-react as it misses optionalDependencies field

## 0.1.1

### Patch Changes

- Add farm plugin prepublish command

## 0.1.0

### Minor Changes

- a5364b5: Extract plugin react into a single plugin<|MERGE_RESOLUTION|>--- conflicted
+++ resolved
@@ -1,18 +1,16 @@
 # Changelog
 
-<<<<<<< HEAD
 ## 2.0.0-nightly-20241022124925
 
 ### Major Changes
 
 - 6a1038c: update nightly tag
-=======
+
 ## 1.2.6
 
 ### Patch Changes
 
 - 35fb361c: fix: match swc priority
->>>>>>> 274bd2dc
 
 ## 1.2.4
 
