export * from './compiler/index.js';
export * from './config/index.js';
export * from './server/index.js';
export * from './plugin/type.js';
export * from './utils/index.js';
export type {
  Module,
  ModuleType,
  ResolveKind,
  PluginLoadHookParam,
  PluginLoadHookResult,
  PluginResolveHookParam,
  PluginResolveHookResult,
  OutputConfig,
  ResolveConfig,
  RuntimeConfig,
  ScriptConfig,
  CssConfig,
  PersistentCacheConfig,
  PartialBundlingConfig,
  PresetEnvConfig,
  Config,
  PluginTransformHookParam,
  PluginTransformHookResult
} from './types/binding.js';

import { statSync } from 'node:fs';
import fs from 'node:fs/promises';
import path from 'node:path';
import fse from 'fs-extra';

import { Compiler } from './compiler/index.js';
import { loadEnv, setProcessEnv } from './config/env.js';
import {
  UserConfig,
  checkClearScreen,
  getConfigFilePath,
  normalizePublicDir,
  resolveConfig
} from './config/index.js';
import { HttpServer, newServer } from './newServer/index.js';
import { Server } from './server/index.js';
import { compilerHandler } from './utils/build.js';
import { colors } from './utils/color.js';
import { Logger } from './utils/logger.js';
import { FileWatcher } from './watcher/index.js';

import { __FARM_GLOBAL__ } from './config/_global.js';
import type {
  FarmCliOptions,
  ResolvedUserConfig,
  UserPreviewServerConfig
} from './config/types.js';
import { logError } from './server/error.js';
import { lazyCompilation } from './server/middlewares/lazy-compilation.js';
import { ConfigWatcher } from './watcher/config-watcher.js';

import type { JsPlugin } from './plugin/type.js';
import { resolveHostname } from './utils/http.js';

export async function start(
  inlineConfig?: FarmCliOptions & UserConfig
): Promise<void> {
  inlineConfig = inlineConfig ?? {};
  const logger = inlineConfig.logger ?? new Logger();
  setProcessEnv('development');

  try {
    const resolvedUserConfig = await resolveConfig(
      inlineConfig,
      'start',
      'development',
      'development',
<<<<<<< HEAD
      true
=======
      false
>>>>>>> e2de6f9b
    );

    if (
      resolvedUserConfig.compilation.lazyCompilation &&
      typeof resolvedUserConfig.server?.host === 'string'
    ) {
      await setLazyCompilationDefine(resolvedUserConfig);
    }

    const compiler = await createCompiler(resolvedUserConfig, logger);

    const devServer = await createDevServer(
      compiler,
      resolvedUserConfig,
      logger
    );

    await devServer.listen();
  } catch (error) {
    logger.error('Failed to start the server', { exit: true, error });
  }
}

export async function build(
  inlineConfig?: FarmCliOptions & UserConfig
): Promise<void> {
  inlineConfig = inlineConfig ?? {};
  const logger = inlineConfig.logger ?? new Logger();
  setProcessEnv('production');

  const resolvedUserConfig = await resolveConfig(
    inlineConfig,
    'build',
    'production',
    'production',
    false
  );

  try {
    await createBundleHandler(resolvedUserConfig, logger);
    // copy resources under publicDir to output.path
    await copyPublicDirectory(resolvedUserConfig, logger);
  } catch (err) {
    logger.error(`Failed to build: ${err}`, { exit: true });
  }
}

export async function preview(inlineConfig?: FarmCliOptions): Promise<void> {
  inlineConfig = inlineConfig ?? {};
  const logger = inlineConfig.logger ?? new Logger();
  const resolvedUserConfig = await resolveConfig(
    inlineConfig,
    'preview',
    'production',
    'production',
    true
  );

  const { root, output } = resolvedUserConfig.compilation;
  const distDir = path.resolve(root, output.path);

  try {
    statSync(distDir);
  } catch (err) {
    if (err.code === 'ENOENT') {
      throw new Error(
        `The directory "${distDir}" does not exist. Did you build your project?`
      );
    }
  }

  // reusing port conflict check from DevServer
  const serverConfig = {
    ...resolvedUserConfig.server,
    host: inlineConfig.host ?? true,
    port:
      inlineConfig.port ??
      (Number(process.env.FARM_DEFAULT_SERVER_PORT) || 1911)
  };
  await Server.resolvePortConflict(serverConfig, logger);
  const port = serverConfig.port;
  const host = serverConfig.host;
  const previewOptions: UserPreviewServerConfig = {
    ...serverConfig,
    distDir,
    output: { path: output.path, publicPath: output.publicPath },
    port,
    host
  };

  const server = new Server({ logger });
  server.createPreviewServer(previewOptions);
}

export async function watch(
  inlineConfig?: FarmCliOptions & UserConfig
): Promise<void> {
  inlineConfig = inlineConfig ?? {};
  const logger = inlineConfig.logger ?? new Logger();
  setProcessEnv('development');

  const resolvedUserConfig = await resolveConfig(
    inlineConfig,
    'build',
    'production',
    'production',
<<<<<<< HEAD
    false
=======
    false,
    logger
>>>>>>> e2de6f9b
  );

  const lazyEnabled = resolvedUserConfig.compilation?.lazyCompilation;

  if (lazyEnabled) {
    await setLazyCompilationDefine(resolvedUserConfig);
  }

  const compilerFileWatcher = await createBundleHandler(
    resolvedUserConfig,
    logger,
    true
  );

  let devServer: Server | undefined;
  // create dev server for lazy compilation
  if (lazyEnabled) {
    devServer = new Server({
      logger,
      compiler: compilerFileWatcher.serverOrCompiler as Compiler
    });
    await devServer.createServer(resolvedUserConfig.server);
    devServer.applyMiddlewares([lazyCompilation]);
    await devServer.startServer(resolvedUserConfig.server);
  }

  async function handleFileChange(files: string[]) {
    logFileChanges(files, resolvedUserConfig.root, logger);

    try {
      farmWatcher.close();

      if (lazyEnabled && devServer) {
        devServer.close();
      }

      __FARM_GLOBAL__.__FARM_RESTART_DEV_SERVER__ = true;

      compilerFileWatcher?.close();

      await watch(inlineConfig);
    } catch (error) {
      logger.error(`Error restarting the watcher: ${error.message}`);
    }
  }

  const farmWatcher = new ConfigWatcher(resolvedUserConfig).watch(
    handleFileChange
  );
}

export async function clean(
  rootPath: string,
  recursive?: boolean | undefined
): Promise<void> {
  // TODO After optimizing the reading of config, put the clean method into compiler
  const logger = new Logger();

  const nodeModulesFolders = recursive
    ? await findNodeModulesRecursively(rootPath)
    : [path.join(rootPath, 'node_modules')];

  await Promise.all(
    nodeModulesFolders.map(async (nodeModulesPath) => {
      // TODO Bug .farm cacheDir folder not right
      const farmFolderPath = path.join(nodeModulesPath, '.farm');
      try {
        const stats = await fs.stat(farmFolderPath);
        if (stats.isDirectory()) {
          await fs.rm(farmFolderPath, { recursive: true, force: true });
          // TODO optimize nodeModulePath path e.g: /Users/xxx/node_modules/.farm/cache
          logger.info(
            `Cache cleaned at ${colors.bold(colors.green(nodeModulesPath))}`
          );
        }
      } catch (error) {
        if (error.code === 'ENOENT') {
          logger.warn(
            `No cached files found in ${colors.bold(
              colors.green(nodeModulesPath)
            )}`
          );
        } else {
          logger.error(
            `Error cleaning cache in ${colors.bold(
              colors.green(nodeModulesPath)
            )}: ${error.message}`
          );
        }
      }
    })
  );
}

async function findNodeModulesRecursively(rootPath: string): Promise<string[]> {
  const result: string[] = [];

  async function traverse(currentPath: string) {
    const items = await fs.readdir(currentPath);
    for (const item of items) {
      const fullPath = path.join(currentPath, item);
      const stats = await fs.stat(fullPath);

      if (stats.isDirectory()) {
        if (item === 'node_modules') {
          result.push(fullPath);
        } else {
          await traverse(fullPath);
        }
      }
    }
  }

  await traverse(rootPath);
  return result;
}

export async function createBundleHandler(
  resolvedUserConfig: ResolvedUserConfig,
  logger: Logger,
  watchMode = false
) {
  const compiler = await createCompiler(resolvedUserConfig, logger);

  await compilerHandler(
    async () => {
      if (resolvedUserConfig.compilation?.output?.clean) {
        compiler.removeOutputPathDir();
      }
      try {
        await compiler.compile();
      } catch (err) {
        throw new Error(logError(err) as unknown as string);
      }
      compiler.writeResourcesToDisk();
    },
    resolvedUserConfig,
    logger
  );

  if (resolvedUserConfig.compilation?.watch || watchMode) {
    const watcher = new FileWatcher(compiler, resolvedUserConfig, logger);
    await watcher.watch();
    return watcher;
  }
}

export async function createCompiler(
  resolvedUserConfig: ResolvedUserConfig,
  logger: Logger
) {
  const {
    jsPlugins,
    rustPlugins,
    compilation: compilationConfig
  } = resolvedUserConfig;

  const compiler = new Compiler(
    {
      config: compilationConfig,
      jsPlugins,
      rustPlugins
    },
    logger
  );

  for (const plugin of jsPlugins) {
    await plugin.configureCompiler?.(compiler);
  }

  return compiler;
}

async function copyPublicDirectory(
  resolvedUserConfig: ResolvedUserConfig,
  logger: Logger
): Promise<void> {
  const absPublicDirPath = normalizePublicDir(
    resolvedUserConfig.root,
    resolvedUserConfig.publicDir
  );

  try {
    if (await fse.pathExists(absPublicDirPath)) {
      const files = await fse.readdir(absPublicDirPath);
      const outputPath = resolvedUserConfig.compilation.output.path;
      for (const file of files) {
        const publicFile = path.join(absPublicDirPath, file);
        const destFile = path.join(outputPath, file);

        if (await fse.pathExists(destFile)) {
          continue;
        }
        await fse.copy(publicFile, destFile);
      }

      logger.info(
        `Public directory resources copied ${colors.bold(
          colors.green('successfully')
        )}.`
      );
    }
  } catch (error) {
    logger.error(`Error copying public directory: ${error.message}`);
  }
}

export async function createDevServer(
  compiler: Compiler,
  resolvedUserConfig: ResolvedUserConfig,
  logger: Logger
) {
  const server = new Server({ compiler, logger });
  await server.createDevServer(resolvedUserConfig.server);
  await createFileWatcher(server, resolvedUserConfig, logger);
  // call configureDevServer hook after both server and watcher are ready
  resolvedUserConfig.jsPlugins.forEach((plugin: JsPlugin) =>
    plugin.configureDevServer?.(server)
  );

  return server;
}

export async function createFileWatcher(
  devServer: Server,
  resolvedUserConfig: ResolvedUserConfig,
  logger: Logger = new Logger()
) {
  if (
    devServer.config.hmr &&
    resolvedUserConfig.compilation.mode === 'production'
  ) {
    logger.error('HMR cannot be enabled in production mode.');
    return;
  }

  if (!devServer.config.hmr) {
    return;
  }

  if (devServer.watcher) {
    return;
  }

  const fileWatcher = new FileWatcher(devServer, resolvedUserConfig, logger);
  devServer.watcher = fileWatcher;
  await fileWatcher.watch();

  const configFilePath = await getConfigFilePath(resolvedUserConfig.root);
  const farmWatcher = new ConfigWatcher({
    ...resolvedUserConfig,
    configFilePath
  });
  farmWatcher.watch(async (files: string[]) => {
    checkClearScreen(resolvedUserConfig);

    devServer.restart(async () => {
      logFileChanges(files, resolvedUserConfig.root, logger);
      farmWatcher?.close();

      await devServer.close();
      __FARM_GLOBAL__.__FARM_RESTART_DEV_SERVER__ = true;
      await start(resolvedUserConfig as FarmCliOptions & UserConfig);
    });
  });
  return fileWatcher;
}

export async function createFileWatcher2(
  devServer: HttpServer,
  resolvedUserConfig: ResolvedUserConfig,
  logger: Logger = new Logger()
) {
  if (
    resolvedUserConfig.server.hmr &&
    resolvedUserConfig.compilation.mode === 'production'
  ) {
    logger.error('HMR cannot be enabled in production mode.');
    return;
  }

  if (!resolvedUserConfig.server.hmr) {
    return;
  }

  // if (resolvedUserConfig.server.watcher) {
  //   return;
  // }

  // @ts-ignore
  const fileWatcher = new FileWatcher(devServer, resolvedUserConfig, logger);
  // devServer.watcher = fileWatcher;
  await fileWatcher.watch();

  const configFilePath = await getConfigFilePath(resolvedUserConfig.root);
  const farmWatcher = new ConfigWatcher({
    ...resolvedUserConfig,
    configFilePath
  });
  farmWatcher.watch(async (files: string[]) => {
    checkClearScreen(resolvedUserConfig);

    // devServer.restart(async () => {
    //   logFileChanges(files, resolvedUserConfig.root, logger);
    //   farmWatcher?.close();

    //   await devServer.close();
    //   __FARM_GLOBAL__.__FARM_RESTART_DEV_SERVER__ = true;
    //   await start(resolvedUserConfig as FarmCliOptions & UserConfig);
    // });
  });
  return fileWatcher;
}

export function logFileChanges(files: string[], root: string, logger: Logger) {
  const changedFiles = files
    .map((file) => path.relative(root, file))
    .join(', ');
  logger.info(
    colors.bold(colors.green(`${changedFiles} changed, server will restart.`))
  );
}

async function setLazyCompilationDefine(
  resolvedUserConfig: ResolvedUserConfig
) {
  const hostname = await resolveHostname(resolvedUserConfig.server.host);
  resolvedUserConfig.compilation.define = {
    ...(resolvedUserConfig.compilation.define ?? {}),
    FARM_LAZY_COMPILE_SERVER_URL: `${
      resolvedUserConfig.server.protocol || 'http'
    }://${hostname.host || 'localhost'}:${resolvedUserConfig.server.port}`
  };
}

export { defineFarmConfig as defineConfig } from './config/index.js';

export { loadEnv };

export async function start2(
  inlineConfig?: FarmCliOptions & UserConfig
): Promise<void> {
  inlineConfig = inlineConfig ?? {};
  const logger = inlineConfig.logger ?? new Logger();
  setProcessEnv('development');

  try {
    const resolvedUserConfig = await resolveConfig(
      inlineConfig,
      'start',
      'development',
      'development',
      false
    );

    const compiler = await createCompiler(resolvedUserConfig, logger);
    const server = new newServer(compiler, resolvedUserConfig, logger);
    await server.createServer();
    // @ts-ignore
    await createFileWatcher2(server, resolvedUserConfig, logger);
    // call configureDevServer hook after both server and watcher are ready
    // resolvedUserConfig.jsPlugins.forEach((plugin: JsPlugin) =>
    //   plugin.configureDevServer?.(server)
    // );
    await server.listen();
    // const devServer = await createDevServer(
    //   compiler,
    //   resolvedUserConfig,
    //   logger
    // );

    // await devServer.listen();
  } catch (error) {
    logger.error('Failed to start the server', { exit: true, error });
  }
}<|MERGE_RESOLUTION|>--- conflicted
+++ resolved
@@ -71,11 +71,7 @@
       'start',
       'development',
       'development',
-<<<<<<< HEAD
-      true
-=======
       false
->>>>>>> e2de6f9b
     );
 
     if (
@@ -182,12 +178,7 @@
     'build',
     'production',
     'production',
-<<<<<<< HEAD
     false
-=======
-    false,
-    logger
->>>>>>> e2de6f9b
   );
 
   const lazyEnabled = resolvedUserConfig.compilation?.lazyCompilation;
