--- conflicted
+++ resolved
@@ -502,20 +502,7 @@
     }
 
   // normalize persistent cache at last
-<<<<<<< HEAD
   await normalizePersistentCache(resolvedCompilation, resolvedUserConfig);
-=======
-  await normalizePersistentCache(
-    resolvedCompilation,
-    resolvedUserConfig,
-    logger
-  );
-
-  normalizeResolve(userConfig, resolvedCompilation);
-  normalizeCss(userConfig, resolvedCompilation);
-  normalizeAsset(userConfig, resolvedCompilation);
->>>>>>> 36512446
-
   normalizeResolve(resolvedUserConfig, resolvedCompilation);
   normalizeCss(resolvedUserConfig, resolvedCompilation);
   normalizePartialBundling(resolvedCompilation);
