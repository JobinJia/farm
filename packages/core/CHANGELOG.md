--- conflicted
+++ resolved
@@ -1,6 +1,5 @@
 # @farmfe/core
 
-<<<<<<< HEAD
 ## 2.0.0-nightly-20241029121500
 
 ### Major Changes
@@ -8,7 +7,7 @@
 - b327dd1: collect htmlFallbackMiddleware
 
 ## 2.0.0-nightly-20241029095811
-=======
+
 ## 1.4.2
 
 ### Patch Changes
@@ -95,7 +94,6 @@
 - 3b95eef4: Fix(runtime): invalid async module cache
 - Updated dependencies [3b95eef4]
   - @farmfe/runtime@0.12.8
->>>>>>> 274bd2dc
 
 ## 1.3.32
 
