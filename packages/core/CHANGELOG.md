--- conflicted
+++ resolved
@@ -1,21 +1,17 @@
 # @farmfe/core
 
-<<<<<<< HEAD
 ## 2.0.0-nightly-20241029121500
 
 ### Major Changes
 
 - b327dd1: collect htmlFallbackMiddleware
 
-## 2.0.0-nightly-20241029095811
-=======
 ## 1.4.3
 
 ### Patch Changes
 
 - c4ff67a2: Fix external alias #1957
 - c4ff67a2: Fix `import * as xx` tree shaking issue
->>>>>>> 48973d03
 
 ## 1.4.2
 
