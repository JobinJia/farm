# @farmfe/runtime

<<<<<<< HEAD
## 1.0.0-nightly-20241023020505

### Major Changes

- cab79e8: bump major version with runtime
=======
## 0.12.9

### Patch Changes

- 829d0945: fix typecheck error

## 0.12.8

### Patch Changes

- 3b95eef4: Fix(runtime): invalid async module cache
>>>>>>> 274bd2dc

## 0.12.7

### Patch Changes

- 04a124fe: Fix css dynamic loading runtime error #1551

## 0.12.6

### Patch Changes

- Bump version

## 0.12.5

### Patch Changes

- 772381b0: Fix concurrent lazy compilation failed

## 0.12.4

### Patch Changes

- 5f0c02d2: bump runtime version

## 0.12.3

### Patch Changes

- ae6e0ca9: Fix import compatibility

## 0.12.2

### Patch Changes

- ef19162f: Optimize dynamic resources map size and fix minify.moduleDecls cyclic dependencies issues

## 0.12.1

### Patch Changes

- bf8bd9fe: Fix define \_\_esModule

## 0.12.0

### Minor Changes

- 966e2507: Optimize production size

## 0.11.2

### Patch Changes

- 58b256e2: runtime bundle

## 0.11.1

### Patch Changes

- 492353f8: fix: lazy compilation concurrency issue

## 0.11.0

### Minor Changes

- ef1b39bc: Top level await supported

## 0.10.0

### Minor Changes

- 8f8366de: Release Farm 1.0-beta

## 0.9.3

### Patch Changes

- 659244ed: Support create-farm-plugin and farm-plugin-tools

## 0.9.2

### Patch Changes

- 0ab4edf9: Fix failed to load external cjs require when output esm
- 0ab4edf9: throw error when dynamic load fail. close #836

## 0.9.1

### Patch Changes

- 736e6620: fix #878

## 0.9.0

### Minor Changes

- 24571102: Bump version

### Patch Changes

- 65c742c4: update template script && update runtime log

## 0.8.4

### Patch Changes

- 2bcf360e: fix #802

## 0.8.3

### Patch Changes

- dbecdf58: fix #769 and optimize cache

## 0.8.2

### Patch Changes

- c1a4fcc8: fix #747

## 0.8.1

### Patch Changes

- 6e88a1e3: update import.meta

## 0.8.0

### Minor Changes

- 0a20271a: Refactor render pot renders and optimize sourcemap generation

### Patch Changes

- c12156ff: Fix import.meta.url runtime issue

## 0.7.4

### Patch Changes

- 19447d7: set globalThis.require when initial module for UMD modules

## 0.7.3

### Patch Changes

- 62e6630: Fix error of runtime dynamic resource loading

## 0.7.2

### Patch Changes

- 509bac0: Fix that vite plugin is not compatible with Farm's lazy compilation

## 0.7.1

### Patch Changes

- Fix bugs that dev server should only try read local file system resources for images and fonts

## 0.7.0

### Minor Changes

- d604b5e: Support React SSR

## 0.6.2

### Patch Changes

- 3073e19: Isolate runtime from globalThis for script entries

## 0.6.1

### Patch Changes

- e0ff7f1: Using node cjs require to resolve external package

## 0.6.0

### Minor Changes

- a04008f: Support script, css and html minification

## 0.5.0

### Minor Changes

- Treat swc helpers as builtin module within runtime

## 0.4.2

### Patch Changes

- 3dfc64f: 1. Fix hmr does not update lazy compiled module 2. Support sourcemap for Vue SFC

## 0.4.1

### Patch Changes

- 2ed0047: Fix that HMR does not remove css style

## 0.4.0

### Minor Changes

- a5364b5: Extract plugin react into a single plugin

## 0.3.4

### Patch Changes

- Auto external node native module when reading farm.config.ts

## 0.3.3

### Patch Changes

- limit the watched files to optimize cold start speed and fix lazy compilation issue"

## 0.3.2

### Patch Changes

- write resources to disk to optimize resources loading time

## 0.3.1

### Patch Changes

- Fix lazy compilation and partial bundling bugs

## 0.3.0

### Minor Changes

- f915a35: Support lazy compilation and partial bundling

  - remove resource pot graph to optimize the compilation speed
  - implement partial bundling algorithm
  - optimize @farmfe/cli, remove @farmfe/core from its dependencies
  - optimize plugin react to skip duplicate module building based on process.env.NODE_ENV

## 0.2.0

### Minor Changes

- e826221: Support css HMR and dynamic resource compiling and loading for dynamic import

## 0.1.0

### Minor Changes

- 036aab6: Support react HMR<|MERGE_RESOLUTION|>--- conflicted
+++ resolved
@@ -1,12 +1,11 @@
 # @farmfe/runtime
 
-<<<<<<< HEAD
 ## 1.0.0-nightly-20241023020505
 
 ### Major Changes
 
 - cab79e8: bump major version with runtime
-=======
+
 ## 0.12.9
 
 ### Patch Changes
@@ -18,7 +17,6 @@
 ### Patch Changes
 
 - 3b95eef4: Fix(runtime): invalid async module cache
->>>>>>> 274bd2dc
 
 ## 0.12.7
 
