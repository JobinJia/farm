import { defineConfig } from '@farmfe/core';
import react from '@farmfe/plugin-react';

export default defineConfig((env) => {
  console.log(env);
  console.log(process.env.NODE_ENV);
  
  return {
    compilation: {
      sourcemap: true,
<<<<<<< HEAD
      // persistentCache: false,
      persistentCache: {
        // cacheDir: "node_modules/.farm/adny",
        cacheDir: "node_modules/adny/cache",
      },
=======
      persistentCache: false,
>>>>>>> 48973d03
      presetEnv: false,
      minify: false,
      progress: false
      // output: {
      //   publicPath: '/dist/'
      // },
    },
    server: {
      port: 4000,
      proxy: {
        '^/(api|login|register|messages)': {
          target: 'https://petstore.swagger.io/v2',
          ws: true
        },
      }
    },
    plugins: [react({
      useAbsolutePath: true
    }), '@farmfe/plugin-sass']
  };
});<|MERGE_RESOLUTION|>--- conflicted
+++ resolved
@@ -8,15 +8,11 @@
   return {
     compilation: {
       sourcemap: true,
-<<<<<<< HEAD
       // persistentCache: false,
       persistentCache: {
         // cacheDir: "node_modules/.farm/adny",
         cacheDir: "node_modules/adny/cache",
       },
-=======
-      persistentCache: false,
->>>>>>> 48973d03
       presetEnv: false,
       minify: false,
       progress: false
