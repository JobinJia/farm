--- conflicted
+++ resolved
@@ -3,11 +3,7 @@
   "version": "0.0.2",
   "private": true,
   "dependencies": {
-<<<<<<< HEAD
-    "solid-element": "^1.7.1",
-=======
     "solid-element": "^1.8.0",
->>>>>>> 29444134
     "solid-js": "^1.7.8"
   },
   "devDependencies": {
