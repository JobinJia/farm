import { defineConfig } from '@farmfe/core';
import { builtinModules } from 'module';

/**
 * @type {import('@farmfe/core').UserConfig}
 */
export default defineConfig({
  compilation: {
    // multiple bundle recommend config
    treeShaking: false,
    partialBundling: {
      targetConcurrentRequests: Number.MAX_SAFE_INTEGER,
      targetMinSize: 1,
    },

    input: {
      index: './index.ts'
    },
    output: {
      path: 'dist/esm',
      entryFilename: '[entryName].mjs',
      targetEnv: 'library-node',
      format: 'esm'
    },
    presetEnv: false,
    // mode: 'development',
    external: [
      ...builtinModules.map((m) => `^node:${m}$`),
      ...builtinModules.map((m) => `^${m}$`)
    ],
<<<<<<< HEAD
=======
    runtime: {
      isolate: true
    },
    script: {
      importNotUsedAsValues: 'remove',
    },
>>>>>>> 274bd2dc
    minify: false,
    mode: 'development',
    persistentCache: false,
    lazyCompilation: false
  },
  server: {
    hmr: false
  }
});<|MERGE_RESOLUTION|>--- conflicted
+++ resolved
@@ -28,15 +28,12 @@
       ...builtinModules.map((m) => `^node:${m}$`),
       ...builtinModules.map((m) => `^${m}$`)
     ],
-<<<<<<< HEAD
-=======
     runtime: {
       isolate: true
     },
     script: {
       importNotUsedAsValues: 'remove',
     },
->>>>>>> 274bd2dc
     minify: false,
     mode: 'development',
     persistentCache: false,
